# Changelog

All notable changes to this project will be documented in this file.

The format is based on [Keep a Changelog](https://keepachangelog.com/en/1.0.0/),
and this project adheres to [Semantic Versioning](https://semver.org/spec/v2.0.0.html).

## Unreleased

<<<<<<< HEAD
### Added
- `opentelemetry-instrumentation-system-metrics` Add support for collecting process metrics
  ([#1948](https://github.com/open-telemetry/opentelemetry-python-contrib/pull/1948))
=======
### Fixed

- Fix version of Flask dependency `werkzeug`
  ([#1980](https://github.com/open-telemetry/opentelemetry-python-contrib/pull/1980))
>>>>>>> 7ac67443

## Version 1.20.0/0.41b0 (2023-09-01)

### Fixed

- `opentelemetry-instrumentation-asgi` Fix UnboundLocalError local variable 'start' referenced before assignment
  ([#1889](https://github.com/open-telemetry/opentelemetry-python-contrib/pull/1889))
- Fixed union typing error not compatible with Python 3.7 introduced in `opentelemetry-util-http`, fix tests introduced by patch related to sanitize method for wsgi
  ([#1913](https://github.com/open-telemetry/opentelemetry-python-contrib/pull/1913))
- `opentelemetry-instrumentation-celery` Unwrap Celery's `ExceptionInfo` errors and report the actual exception that was raised. ([#1863](https://github.com/open-telemetry/opentelemetry-python-contrib/pull/1863))

### Added

- `opentelemetry-resource-detector-azure` Add resource detectors for Azure App Service and VM
  ([#1901](https://github.com/open-telemetry/opentelemetry-python-contrib/pull/1901))

## Version 1.19.0/0.40b0 (2023-07-13)
- `opentelemetry-instrumentation-asgi` Add `http.server.request.size` metric
  ([#1867](https://github.com/open-telemetry/opentelemetry-python-contrib/pull/1867))

### Fixed

- `opentelemetry-instrumentation-django` Fix empty span name when using
  `path("", ...)` ([#1788](https://github.com/open-telemetry/opentelemetry-python-contrib/pull/1788)
- Fix elastic-search instrumentation sanitization to support bulk queries
  ([#1870](https://github.com/open-telemetry/opentelemetry-python-contrib/pull/1870))
- Update falcon instrumentation to follow semantic conventions
  ([#1824](https://github.com/open-telemetry/opentelemetry-python-contrib/pull/1824))
- Fix sqlalchemy instrumentation wrap methods to accept sqlcommenter options
  ([#1873](https://github.com/open-telemetry/opentelemetry-python-contrib/pull/1873))

### Added

- Add instrumentor support for cassandra and scylla
  ([#1902](https://github.com/open-telemetry/opentelemetry-python-contrib/pull/1902))
- Add instrumentor support for mysqlclient
  ([#1744](https://github.com/open-telemetry/opentelemetry-python-contrib/pull/1744))
- Fix async redis clients not being traced correctly
  ([#1830](https://github.com/open-telemetry/opentelemetry-python-contrib/pull/1830))
- Make Flask request span attributes available for `start_span`. 
  ([#1784](https://github.com/open-telemetry/opentelemetry-python-contrib/pull/1784))
- Fix falcon instrumentation's usage of Span Status to only set the description if the status code is ERROR.
  ([#1840](https://github.com/open-telemetry/opentelemetry-python-contrib/pull/1840))
- Instrument all httpx versions >= 0.18.
  ([#1748](https://github.com/open-telemetry/opentelemetry-python-contrib/pull/1748))
- Fix `Invalid type NoneType for attribute X  (opentelemetry-instrumentation-aws-lambda)` error when some attributes do not exist
  ([#1780](https://github.com/open-telemetry/opentelemetry-python-contrib/pull/1780))
- Add metric instrumentation for celery
  ([#1679](https://github.com/open-telemetry/opentelemetry-python-contrib/pull/1679))
- `opentelemetry-instrumentation-asgi` Add `http.server.response.size` metric
  ([#1789](https://github.com/open-telemetry/opentelemetry-python-contrib/pull/1789))
- `opentelemetry-instrumentation-grpc` Allow gRPC connections via Unix socket
  ([#1833](https://github.com/open-telemetry/opentelemetry-python-contrib/pull/1833))
- Fix elasticsearch `Transport.perform_request` instrument wrap for elasticsearch >= 8
  ([#1810](https://github.com/open-telemetry/opentelemetry-python-contrib/pull/1810))
- `opentelemetry-instrumentation-urllib3` Add support for urllib3 version 2
  ([#1879](https://github.com/open-telemetry/opentelemetry-python-contrib/pull/1879))
- Add optional distro and configurator selection for auto-instrumentation
  ([#1823](https://github.com/open-telemetry/opentelemetry-python-contrib/pull/1823))

### Added
- `opentelemetry-instrumentation-kafka-python` Add instrumentation to `consume` method
  ([#1786](https://github.com/open-telemetry/opentelemetry-python-contrib/pull/1786))

## Version 1.18.0/0.39b0 (2023-05-10)

- Update runtime metrics to follow semantic conventions
  ([#1735](https://github.com/open-telemetry/opentelemetry-python-contrib/pull/1735))
- Add request and response hooks for GRPC instrumentation (client only)
  ([#1706](https://github.com/open-telemetry/opentelemetry-python-contrib/pull/1706))
- Fix memory leak in SQLAlchemy instrumentation where disposed `Engine` does not get garbage collected
  ([#1771](https://github.com/open-telemetry/opentelemetry-python-contrib/pull/1771))
- `opentelemetry-instrumentation-pymemcache` Update instrumentation to support pymemcache >4
  ([#1764](https://github.com/open-telemetry/opentelemetry-python-contrib/pull/1764))
- `opentelemetry-instrumentation-confluent-kafka` Add support for higher versions of confluent_kafka
  ([#1815](https://github.com/open-telemetry/opentelemetry-python-contrib/pull/1815))

### Added

- Expand sqlalchemy pool.name to follow the semantic conventions
  ([#1778](https://github.com/open-telemetry/opentelemetry-python-contrib/pull/1778))
- Add `excluded_urls` functionality to `urllib` and `urllib3` instrumentations
  ([#1733](https://github.com/open-telemetry/opentelemetry-python-contrib/pull/1733))
- Make Django request span attributes available for `start_span`.
  ([#1730](https://github.com/open-telemetry/opentelemetry-python-contrib/pull/1730))
- Make ASGI request span attributes available for `start_span`.
  ([#1762](https://github.com/open-telemetry/opentelemetry-python-contrib/pull/1762))
- `opentelemetry-instrumentation-celery` Add support for anonymous tasks.
  ([#1407](https://github.com/open-telemetry/opentelemetry-python-contrib/pull/1407))
- `opentelemetry-instrumentation-logging` Add `otelTraceSampled` to instrumetation-logging
  ([#1773](https://github.com/open-telemetry/opentelemetry-python-contrib/pull/1773))

### Changed

- `opentelemetry-instrumentation-botocore` now uses the AWS X-Ray propagator by default
  ([#1741](https://github.com/open-telemetry/opentelemetry-python-contrib/pull/1741))

### Fixed

- Fix redis db.statements to be sanitized by default
  ([#1778](https://github.com/open-telemetry/opentelemetry-python-contrib/pull/1778))
- Fix elasticsearch db.statement attribute to be sanitized by default
  ([#1758](https://github.com/open-telemetry/opentelemetry-python-contrib/pull/1758))
- Fix `AttributeError` when AWS Lambda handler receives a list event
  ([#1738](https://github.com/open-telemetry/opentelemetry-python-contrib/pull/1738))
- Fix `None does not implement middleware` error when there are no middlewares registered
  ([#1766](https://github.com/open-telemetry/opentelemetry-python-contrib/pull/1766))
- Fix Flask instrumentation to only close the span if it was created by the same request context.
  ([#1692](https://github.com/open-telemetry/opentelemetry-python-contrib/pull/1692))

### Changed
- Update HTTP server/client instrumentation span names to comply with spec
  ([#1759](https://github.com/open-telemetry/opentelemetry-python-contrib/pull/1759))

## Version 1.17.0/0.38b0 (2023-03-22)

### Added

- Add connection attributes to sqlalchemy connect span
  ([#1608](https://github.com/open-telemetry/opentelemetry-python-contrib/pull/1608))
- Add support for enabling Redis sanitization from environment variable
  ([#1690](https://github.com/open-telemetry/opentelemetry-python-contrib/pull/1690))
- Add metrics instrumentation for sqlalchemy
  ([#1645](https://github.com/open-telemetry/opentelemetry-python-contrib/pull/1645))

### Fixed

- Fix Flask instrumentation to only close the span if it was created by the same thread.
  ([#1654](https://github.com/open-telemetry/opentelemetry-python-contrib/pull/1654))
- Fix confluent-kafka instrumentation by allowing Producer headers to be dict or list
  ([#1655](https://github.com/open-telemetry/opentelemetry-python-contrib/pull/1655))
- `opentelemetry-instrumentation-system-metrics` Fix initialization of the instrumentation class when configuration is provided
  ([#1438](https://github.com/open-telemetry/opentelemetry-python-contrib/pull/1439))
- Fix exception in Urllib3 when dealing with filelike body.
  ([#1399](https://github.com/open-telemetry/opentelemetry-python-contrib/pull/1399))
- Fix httpx resource warnings
  ([#1695](https://github.com/open-telemetry/opentelemetry-python-contrib/pull/1695))

### Changed

- `opentelemetry-instrumentation-requests` Replace `name_callback` and `span_callback` with standard `response_hook` and `request_hook` callbacks
  ([#670](https://github.com/open-telemetry/opentelemetry-python-contrib/pull/670))

## Version 1.16.0/0.37b0 (2023-02-17)

### Added

- Support `aio_pika` 9.x (([#1670](https://github.com/open-telemetry/opentelemetry-python-contrib/pull/1670])
- `opentelemetry-instrumentation-redis` Add `sanitize_query` config option to allow query sanitization.  ([#1572](https://github.com/open-telemetry/opentelemetry-python-contrib/pull/1572))
- `opentelemetry-instrumentation-elasticsearch` Add optional db.statement query sanitization.
  ([#1598](https://github.com/open-telemetry/opentelemetry-python-contrib/pull/1598))
- `opentelemetry-instrumentation-celery` Record exceptions as events on the span.
  ([#1573](https://github.com/open-telemetry/opentelemetry-python-contrib/pull/1573))
- Add metric instrumentation for urllib
  ([#1553](https://github.com/open-telemetry/opentelemetry-python-contrib/pull/1553))
- `opentelemetry/sdk/extension/aws` Implement [`aws.ecs.*`](https://github.com/open-telemetry/opentelemetry-specification/blob/main/specification/resource/semantic_conventions/cloud_provider/aws/ecs.md) and [`aws.logs.*`](https://opentelemetry.io/docs/reference/specification/resource/semantic_conventions/cloud_provider/aws/logs/) resource attributes in the `AwsEcsResourceDetector` detector when the ECS Metadata v4 is available
  ([#1212](https://github.com/open-telemetry/opentelemetry-python-contrib/pull/1212))
- `opentelemetry-instrumentation-aio-pika` Support `aio_pika` 8.x
  ([#1481](https://github.com/open-telemetry/opentelemetry-python-contrib/pull/1481))
- `opentelemetry-instrumentation-aws-lambda` Flush `MeterProvider` at end of function invocation.
  ([#1613](https://github.com/open-telemetry/opentelemetry-python-contrib/pull/1613))
- Fix aiohttp bug with unset `trace_configs`
  ([#1592](https://github.com/open-telemetry/opentelemetry-python-contrib/pull/1592))
- `opentelemetry-instrumentation-django` Allow explicit `excluded_urls` configuration through `instrument()`
  ([#1618](https://github.com/open-telemetry/opentelemetry-python-contrib/pull/1618))

### Fixed

- Fix TortoiseORM instrumentation `AttributeError: type object 'Config' has no attribute 'title'`
  ([#1575](https://github.com/open-telemetry/opentelemetry-python-contrib/pull/1575))
- Fix SQLAlchemy uninstrumentation
  ([#1581](https://github.com/open-telemetry/opentelemetry-python-contrib/pull/1581))
- `opentelemetry-instrumentation-grpc` Fix code()/details() of _OpentelemetryServicerContext.
  ([#1578](https://github.com/open-telemetry/opentelemetry-python-contrib/pull/1578))
- Fix aiopg instrumentation to work with aiopg < 2.0.0
  ([#1473](https://github.com/open-telemetry/opentelemetry-python-contrib/pull/1473))
- `opentelemetry-instrumentation-aws-lambda` Adds an option to configure `disable_aws_context_propagation` by
  environment variable: `OTEL_LAMBDA_DISABLE_AWS_CONTEXT_PROPAGATION`
  ([#1507](https://github.com/open-telemetry/opentelemetry-python-contrib/pull/1507))
- Fix pymongo to collect the property DB_MONGODB_COLLECTION
  ([#1555](https://github.com/open-telemetry/opentelemetry-python-contrib/pull/1555))
- `opentelemetry-instrumentation-asgi` Fix keys() in class ASGIGetter to correctly fetch values from carrier headers.
  ([#1435](https://github.com/open-telemetry/opentelemetry-python-contrib/pull/1435))
- mongo db - fix db statement capturing
  ([#1512](https://github.com/open-telemetry/opentelemetry-python-contrib/pull/1512))
- Add commit method for ConfluentKafkaInstrumentor's ProxiedConsumer
  ([#1656](https://github.com/open-telemetry/opentelemetry-python-contrib/pull/1656))

## Version 1.15.0/0.36b0 (2022-12-10)

- Add uninstrument test for sqlalchemy
  ([#1471](https://github.com/open-telemetry/opentelemetry-python-contrib/pull/1471))
- `opentelemetry-instrumentation-tortoiseorm` Initial release
  ([#685](https://github.com/open-telemetry/opentelemetry-python-contrib/pull/685))
- Add metric instrumentation for tornado
  ([#1252](https://github.com/open-telemetry/opentelemetry-python-contrib/pull/1252))
- `opentelemetry-instrumentation-aws-lambda` Add option to disable aws context propagation
  ([#1466](https://github.com/open-telemetry/opentelemetry-python-contrib/pull/1466))

### Added

- `opentelemetry-resource-detector-container` Add support resource detection of container properties.
  ([#1584](https://github.com/open-telemetry/opentelemetry-python-contrib/pull/1584))
- `opentelemetry-instrumentation-pymysql` Add tests for commit() and rollback().
  ([#1424](https://github.com/open-telemetry/opentelemetry-python-contrib/pull/1424))
- `opentelemetry-instrumentation-fastapi` Add support for regular expression matching and sanitization of HTTP headers.
  ([#1403](https://github.com/open-telemetry/opentelemetry-python-contrib/pull/1403))
- `opentelemetry-instrumentation-botocore` add support for `messaging.*` in the sqs extension.
  ([#1350](https://github.com/open-telemetry/opentelemetry-python-contrib/pull/1350))
- `opentelemetry-instrumentation-starlette` Add support for regular expression matching and sanitization of HTTP headers.
  ([#1404](https://github.com/open-telemetry/opentelemetry-python-contrib/pull/1404))
- `opentelemetry-instrumentation-botocore` Add support for SNS `publish` and `publish_batch`.
  ([#1409](https://github.com/open-telemetry/opentelemetry-python-contrib/pull/1409))
- Strip leading comments from SQL queries when generating the span name.
  ([#1434](https://github.com/open-telemetry/opentelemetry-python-contrib/pull/1434))
- `opentelemetry-instrumentation-confluent-kafka` Add support for the latest versions of the library.
  ([#1468](https://github.com/open-telemetry/opentelemetry-python-contrib/pull/1468))

### Fixed

- Fix bug in Urllib instrumentation - add status code to span attributes only if the status code is not None.
  ([#1430](https://github.com/open-telemetry/opentelemetry-python-contrib/pull/1430))
- `opentelemetry-instrumentation-aiohttp-client` Allow overriding of status in response hook.
  ([#1394](https://github.com/open-telemetry/opentelemetry-python-contrib/pull/1394))
- `opentelemetry-instrumentation-pymysql` Fix dbapi connection instrument wrapper has no _sock member.
  ([#1424](https://github.com/open-telemetry/opentelemetry-python-contrib/pull/1424))
- `opentelemetry-instrumentation-dbapi` Fix the check for the connection already being instrumented in instrument_connection().
  ([#1424](https://github.com/open-telemetry/opentelemetry-python-contrib/pull/1424))
- Remove db.name attribute from Redis instrumentation
  ([#1427](https://github.com/open-telemetry/opentelemetry-python-contrib/pull/1427))
- `opentelemetry-instrumentation-asgi` Fix target extraction for duration metric
  ([#1461](https://github.com/open-telemetry/opentelemetry-python-contrib/pull/1461))
- Add grpc.aio instrumentation to package entry points
  ([#1442](https://github.com/open-telemetry/opentelemetry-python-contrib/pull/1442))
- Fix a bug in SQLAlchemy instrumentation - support disabling enable_commenter variable
  ([#1440](https://github.com/open-telemetry/opentelemetry-python-contrib/pull/1440))

## Version 1.14.0/0.35b0 (2022-11-03)

### Deprecated

- `opentelemetry-distro` Deprecate `otlp_proto_grpc` and `otlp_proto_http` in favor of using
  `OTEL_EXPORTER_OTLP_TRACES_PROTOCOL` as according to specifications
  ([#1250](https://github.com/open-telemetry/opentelemetry-python-contrib/pull/1250))

### Added

- Capture common HTTP attributes from API Gateway proxy events in `opentelemetry-instrumentation-aws-lambda`
  ([#1233](https://github.com/open-telemetry/opentelemetry-python-contrib/pull/1233))
- Add metric instrumentation for tornado
  ([#1252](https://github.com/open-telemetry/opentelemetry-python-contrib/pull/1252))
- `opentelemetry-instrumentation-django` Fixed bug where auto-instrumentation fails when django is installed and settings are not configured.
  ([#1369](https://github.com/open-telemetry/opentelemetry-python-contrib/pull/1369))
- `opentelemetry-instrumentation-system-metrics` add supports to collect system thread count. ([#1339](https://github.com/open-telemetry/opentelemetry-python-contrib/pull/1339))
- `opentelemetry-exporter-richconsole` Fixing RichConsoleExpoter to allow multiple traces, fixing duplicate spans and include resources ([#1336](https://github.com/open-telemetry/opentelemetry-python-contrib/pull/1336))
- `opentelemetry-instrumentation-asgi` Add support for regular expression matching and sanitization of HTTP headers.
  ([#1333](https://github.com/open-telemetry/opentelemetry-python-contrib/pull/1333))
- `opentelemetry-instrumentation-asgi` metrics record target attribute (FastAPI only)
  ([#1323](https://github.com/open-telemetry/opentelemetry-python-contrib/pull/1323))
- `opentelemetry-instrumentation-wsgi` Add support for regular expression matching and sanitization of HTTP headers.
  ([#1402](https://github.com/open-telemetry/opentelemetry-python-contrib/pull/1402))
- Add support for py3.11
  ([#1415](https://github.com/open-telemetry/opentelemetry-python-contrib/pull/1415))
- `opentelemetry-instrumentation-django` Add support for regular expression matching and sanitization of HTTP headers.
  ([#1411](https://github.com/open-telemetry/opentelemetry-python-contrib/pull/1411))
- `opentelemetry-instrumentation-falcon` Add support for regular expression matching and sanitization of HTTP headers.
  ([#1412](https://github.com/open-telemetry/opentelemetry-python-contrib/pull/1412))
- `opentelemetry-instrumentation-flask` Add support for regular expression matching and sanitization of HTTP headers.
  ([#1413](https://github.com/open-telemetry/opentelemetry-python-contrib/pull/1413))
- `opentelemetry-instrumentation-pyramid` Add support for regular expression matching and sanitization of HTTP headers.
  ([#1414](https://github.com/open-telemetry/opentelemetry-python-contrib/pull/1414))
- `opentelemetry-instrumentation-grpc` Add support for grpc.aio Clients and Servers
  ([#1245](https://github.com/open-telemetry/opentelemetry-python-contrib/pull/1245))
- Add metric exporter for Prometheus Remote Write
  ([#1359](https://github.com/open-telemetry/opentelemetry-python-contrib/pull/1359))

### Fixed

- Fix bug in Falcon instrumentation
  ([#1377](https://github.com/open-telemetry/opentelemetry-python-contrib/pull/1377))
- `opentelemetry-instrumentation-asgi` Fix keys() in class ASGIGetter so it decodes the keys before returning them.
  ([#1333](https://github.com/open-telemetry/opentelemetry-python-contrib/pull/1333))
- `opentelemetry-instrumentation-asgi` Make ASGIGetter.get() compare all keys in a case insensitive manner.
  ([#1333](https://github.com/open-telemetry/opentelemetry-python-contrib/pull/1333))
- Use resp.text instead of resp.body for Falcon 3 to avoid a deprecation warning.
  ([#1412](https://github.com/open-telemetry/opentelemetry-python-contrib/pull/1412))

## Version 1.13.0/0.34b0 (2022-09-26)

- `opentelemetry-instrumentation-asyncpg` Fix high cardinality in the span name
  ([#1324](https://github.com/open-telemetry/opentelemetry-python-contrib/pull/1324))

### Added

- `opentelemetry-instrumentation-grpc` add supports to filter requests to instrument.
  ([#1241](https://github.com/open-telemetry/opentelemetry-python-contrib/pull/1241))
- Flask sqlalchemy psycopg2 integration
  ([#1224](https://github.com/open-telemetry/opentelemetry-python-contrib/pull/1224))
- Add metric instrumentation in Falcon
  ([#1230](https://github.com/open-telemetry/opentelemetry-python-contrib/pull/1230))
- Add metric instrumentation in fastapi
  ([#1199](https://github.com/open-telemetry/opentelemetry-python-contrib/pull/1199))
- Add metric instrumentation in Pyramid
  ([#1242](https://github.com/open-telemetry/opentelemetry-python-contrib/pull/1242))
- `opentelemetry-util-http` Add support for sanitizing HTTP header values.
  ([#1253](https://github.com/open-telemetry/opentelemetry-python-contrib/pull/1253))
- Add metric instrumentation in starlette
  ([#1327](https://github.com/open-telemetry/opentelemetry-python-contrib/pull/1327))


### Fixed

- `opentelemetry-instrumentation-kafka-python`: wait for metadata
  ([#1260](https://github.com/open-telemetry/opentelemetry-python-contrib/pull/1260))
- `opentelemetry-instrumentation-boto3sqs` Make propagation compatible with other SQS instrumentations, add 'messaging.url' span attribute, and fix missing package dependencies.
  ([#1234](https://github.com/open-telemetry/opentelemetry-python-contrib/pull/1234))
- `opentelemetry-instrumentation-pymongo` Change span names to not contain queries but only database name and command name
  ([#1247](https://github.com/open-telemetry/opentelemetry-python-contrib/pull/1247))
- restoring metrics in django framework
  ([#1208](https://github.com/open-telemetry/opentelemetry-python-contrib/pull/1208))
- `opentelemetry-instrumentation-aiohttp-client` Fix producing additional spans with each newly created ClientSession
- ([#1246](https://github.com/open-telemetry/opentelemetry-python-contrib/pull/1246))
- Add _is_opentelemetry_instrumented check in _InstrumentedFastAPI class
  ([#1313](https://github.com/open-telemetry/opentelemetry-python-contrib/pull/1313))
- Fix uninstrumentation of existing app instances in FastAPI
  ([#1258](https://github.com/open-telemetry/opentelemetry-python-contrib/pull/1258))
- Fix uninstrumentation of existing app instances in falcon
  ([#1341]https://github.com/open-telemetry/opentelemetry-python-contrib/pull/1341)

## Version 1.12.0/0.33b0 (2022-08-08)

- Adding multiple db connections support for django-instrumentation's sqlcommenter
  ([#1187](https://github.com/open-telemetry/opentelemetry-python-contrib/pull/1187))
- SQLCommenter semicolon bug fix
  ([#1200](https://github.com/open-telemetry/opentelemetry-python-contrib/pull/1200/files))
- Adding sqlalchemy native tags in sqlalchemy commenter
  ([#1206](https://github.com/open-telemetry/opentelemetry-python-contrib/pull/1206))
- Add psycopg2 native tags to sqlcommenter
  ([#1203](https://github.com/open-telemetry/opentelemetry-python-contrib/pull/1203))

### Added
- `opentelemetry-instrumentation-redis` add support to instrument RedisCluster clients
  ([#1177](https://github.com/open-telemetry/opentelemetry-python-contrib/pull/1177))
- `opentelemetry-instrumentation-sqlalchemy` Added span for the connection phase ([#1133](https://github.com/open-telemetry/opentelemetry-python-contrib/issues/1133))
- Add metric instrumentation in asgi
  ([#1197](https://github.com/open-telemetry/opentelemetry-python-contrib/pull/1197))
- Add metric instrumentation for flask
  ([#1186](https://github.com/open-telemetry/opentelemetry-python-contrib/pull/1186))
- Add a test for asgi using NoOpTracerProvider
  ([#1367](https://github.com/open-telemetry/opentelemetry-python-contrib/pull/1367))

## [1.12.0rc2-0.32b0](https://github.com/open-telemetry/opentelemetry-python/releases/tag/v1.12.0rc2-0.32b0) - 2022-07-01


- Pyramid: Only categorize 500s server exceptions as errors
  ([#1037](https://github.com/open-telemetry/opentelemetry-python-contrib/issues/1037))

### Fixed
- Fix bug in system metrics by checking their configuration
  ([#1129](https://github.com/open-telemetry/opentelemetry-python-contrib/pull/1129))
- Adding escape call to fix [auto-instrumentation not producing spans on Windows](https://github.com/open-telemetry/opentelemetry-python/issues/2703).
  ([#1100](https://github.com/open-telemetry/opentelemetry-python-contrib/pull/1100))
- `opentelemetry-instrumentation-grpc` narrow protobuf dependency to exclude protobuf >= 4
  ([#1109](https://github.com/open-telemetry/opentelemetry-python-contrib/pull/1109))
- cleanup type hints for textmap `Getter` and `Setter` classes
- Suppressing downstream HTTP instrumentation to avoid [extra spans](https://github.com/open-telemetry/opentelemetry-python-contrib/issues/930)
  ([#1116](https://github.com/open-telemetry/opentelemetry-python-contrib/pull/1116))
- fixed typo in `system.network.io` metric configuration
  ([#1135](https://github.com/open-telemetry/opentelemetry-python-contrib/pull/1135))


### Added
- `opentelemetry-instrumentation-aiohttp-client` Add support for optional custom trace_configs argument.
  ([1079](https://github.com/open-telemetry/opentelemetry-python-contrib/pull/1079))
- `opentelemetry-instrumentation-sqlalchemy` add support to instrument multiple engines
  ([#1132](https://github.com/open-telemetry/opentelemetry-python-contrib/pull/1132))
- `opentelemetry-instrumentation-logging` add log hook support
  ([#1117](https://github.com/open-telemetry/opentelemetry-python-contrib/pull/1117))
- `opentelemetry-instrumentation-remoulade` Initial release
  ([#1082](https://github.com/open-telemetry/opentelemetry-python-contrib/pull/1082))
- Added `opentelemetry-instrumention-confluent-kafka`
  ([#1111](https://github.com/open-telemetry/opentelemetry-python-contrib/pull/1111))
- Set otlp-proto-grpc as the default metrics exporter for auto-instrumentation
  ([#1127](https://github.com/open-telemetry/opentelemetry-python-contrib/pull/1127))
- Add metric instrumentation for WSGI
  ([#1128](https://github.com/open-telemetry/opentelemetry-python-contrib/pull/1128))
- Add metric instrumentation for Urllib3
  ([#1198](https://github.com/open-telemetry/opentelemetry-python-contrib/pull/1198))
- `opentelemetry-instrumentation-aio-pika` added RabbitMQ aio-pika module instrumentation.
  ([#1095](https://github.com/open-telemetry/opentelemetry-python-contrib/pull/1095))
- `opentelemetry-instrumentation-requests` Restoring metrics in requests
  ([#1110](https://github.com/open-telemetry/opentelemetry-python-contrib/pull/1110))
- Integrated sqlcommenter plugin into opentelemetry-instrumentation-django
  ([#896](https://github.com/open-telemetry/opentelemetry-python-contrib/pull/896))


## Version 1.12.0rc1/0.31b0 (2022-05-17)

### Fixed
- `opentelemetry-instrumentation-aiohttp-client` make span attributes available to sampler
  ([#1072](https://github.com/open-telemetry/opentelemetry-python-contrib/pull/1072))
- `opentelemetry-instrumentation-aws-lambda` Fixed an issue - in some rare cases (API GW proxy integration test)
  headers are set to None, breaking context propagators.
  ([#1055](https://github.com/open-telemetry/opentelemetry-python-contrib/pull/1055))
- Refactoring custom header collection API for consistency
  ([#1064](https://github.com/open-telemetry/opentelemetry-python-contrib/pull/1064))
- `opentelemetry-instrumentation-sqlalchemy` will correctly report `otel.library.name`
  ([#1086](https://github.com/open-telemetry/opentelemetry-python-contrib/pull/1086))
- `opentelemetry-sdk-extension-aws` change timeout for AWS EC2 and EKS metadata requests from 1000 seconds and 2000 seconds to 1 second

### Added
- `opentelemetry-instrument` and `opentelemetry-bootstrap` now include a `--version` flag
  ([#1065](https://github.com/open-telemetry/opentelemetry-python-contrib/pull/1065))
- `opentelemetry-instrumentation-redis` now instruments asynchronous Redis clients, if the installed redis-py includes async support (>=4.2.0).
  ([#1076](https://github.com/open-telemetry/opentelemetry-python-contrib/pull/1076))
- `opentelemetry-instrumentation-boto3sqs` added AWS's SQS instrumentation.
  ([#1081](https://github.com/open-telemetry/opentelemetry-python-contrib/pull/1081))


## Version 1.11.1/0.30b1 (2022-04-21)

### Added
- `opentelemetry-instrumentation-starlette` Capture custom request/response headers in span attributes
  ([#1046](https://github.com/open-telemetry/opentelemetry-python-contrib/pull/1046))

### Fixed
- Prune autoinstrumentation sitecustomize module directory from PYTHONPATH immediately
  ([#1066](https://github.com/open-telemetry/opentelemetry-python-contrib/pull/1066))


## Version 1.11.0/0.30b0 (2022-04-18)

### Fixed
- `opentelemetry-instrumentation-pyramid` Fixed which package is the correct caller in _traced_init.
  ([#830](https://github.com/open-telemetry/opentelemetry-python-contrib/pull/830))
- `opentelemetry-instrumentation-tornado` Fix Tornado errors mapping to 500
  ([#1048](https://github.com/open-telemetry/opentelemetry-python-contrib/pull/1048))
- `opentelemetry-instrumentation-urllib` make span attributes available to sampler
  ([1014](https://github.com/open-telemetry/opentelemetry-python-contrib/pull/1014))
- `opentelemetry-instrumentation-flask` Fix non-recording span bug
  ([#999](https://github.com/open-telemetry/opentelemetry-python-contrib/pull/999))
- `opentelemetry-instrumentation-tornado` Fix non-recording span bug
  ([#999](https://github.com/open-telemetry/opentelemetry-python-contrib/pull/999))

### Added

- `opentelemetry-instrumentation-fastapi` Capture custom request/response headers in span attributes
  ([#1032](https://github.com/open-telemetry/opentelemetry-python-contrib/pull/1032))
- `opentelemetry-instrumentation-django` Capture custom request/response headers in span attributes
  ([#1024](https://github.com/open-telemetry/opentelemetry-python-contrib/pull/1024))
- `opentelemetry-instrumentation-asgi` Capture custom request/response headers in span attributes
  ([#1004](https://github.com/open-telemetry/opentelemetry-python-contrib/pull/1004))
- `opentelemetry-instrumentation-psycopg2` extended the sql commenter support of dbapi into psycopg2
  ([#940](https://github.com/open-telemetry/opentelemetry-python-contrib/pull/940))
- `opentelemetry-instrumentation-falcon` Add support for falcon==1.4.1
  ([#1000](https://github.com/open-telemetry/opentelemetry-python-contrib/pull/1000))
- `opentelemetry-instrumentation-falcon` Falcon: Capture custom request/response headers in span attributes
  ([#1003](https://github.com/open-telemetry/opentelemetry-python-contrib/pull/1003))
- `opentelemetry-instrumentation-elasticsearch` no longer creates unique span names by including search target, replaces them with `<target>` and puts the value in attribute `elasticsearch.target`
  ([#1018](https://github.com/open-telemetry/opentelemetry-python-contrib/pull/1018))
- `opentelemetry-instrumentation-pyramid` Handle non-HTTPException exceptions
  ([#1001](https://github.com/open-telemetry/opentelemetry-python-contrib/pull/1001))
- `opentelemetry-instrumentation-system-metrics` restore `SystemMetrics` instrumentation as `SystemMetricsInstrumentor`
  ([#1012](https://github.com/open-telemetry/opentelemetry-python-contrib/pull/1012))
- `opentelemetry-instrumentation-pyramid` Pyramid: Capture custom request/response headers in span attributes
  ([#1022](https://github.com/open-telemetry/opentelemetry-python-contrib/pull/1022))


## Version 1.10.0/0.29b0 (2022-03-10)

- `opentelemetry-instrumentation-wsgi` Capture custom request/response headers in span attributes
  ([#925](https://github.com/open-telemetry/opentelemetry-python-contrib/pull/925))
- `opentelemetry-instrumentation-flask` Flask: Capture custom request/response headers in span attributes
  ([#952](https://github.com/open-telemetry/opentelemetry-python-contrib/pull/952))
- `opentelemetry-instrumentation-tornado` Tornado: Capture custom request/response headers in span attributes
  ([#950](https://github.com/open-telemetry/opentelemetry-python-contrib/pull/950))

### Added

- `opentelemetry-instrumentation-aws-lambda` `SpanKind.SERVER` by default, add more cases for `SpanKind.CONSUMER` services. ([#926](https://github.com/open-telemetry/opentelemetry-python-contrib/pull/926))
- `opentelemetry-instrumentation-sqlalchemy` added experimental sql commenter capability
   ([#924](https://github.com/open-telemetry/opentelemetry-python-contrib/pull/924))
- `opentelemetry-contrib-instrumentations` added new meta-package that installs all contrib instrumentations.
  ([#681](https://github.com/open-telemetry/opentelemetry-python-contrib/pull/681))
- `opentelemetry-instrumentation-dbapi` add experimental sql commenter capability
  ([#908](https://github.com/open-telemetry/opentelemetry-python-contrib/pull/908))
- `opentelemetry-instrumentation-requests` make span attribute available to samplers
  ([#931](https://github.com/open-telemetry/opentelemetry-python-contrib/pull/931))
- `opentelemetry-datadog-exporter` add deprecation note to example.
  ([#900](https://github.com/open-telemetry/opentelemetry-python-contrib/pull/900))

### Fixed

- `opentelemetry-instrumentation-dbapi` Changed the format of traceparent id.
  ([#941](https://github.com/open-telemetry/opentelemetry-python-contrib/pull/941))
- `opentelemetry-instrumentation-logging` retrieves service name defensively.
  ([#890](https://github.com/open-telemetry/opentelemetry-python-contrib/pull/890))
- `opentelemetry-instrumentation-wsgi` WSGI: Conditionally create SERVER spans
  ([#903](https://github.com/open-telemetry/opentelemetry-python-contrib/pull/903))
- `opentelemetry-instrumentation-falcon` Safer patching mechanism
  ([#895](https://github.com/open-telemetry/opentelemetry-python-contrib/pull/895))
- `opentelemetry-instrumentation-kafka-python` Fix topic extraction
  ([#949](https://github.com/open-telemetry/opentelemetry-python-contrib/pull/949))

### Changed

- `opentelemetry-instrumentation-pymemcache` should run against newer versions of pymemcache.
  ([#935](https://github.com/open-telemetry/opentelemetry-python-contrib/pull/935))

## Version 1.9.1/0.28b1 (2022-01-29)

### Fixed

- `opentelemetry-instrumentation-pika` requires `packaging` dependency

- `opentelemetry-instrumentation-tornado` Tornado: Conditionally create SERVER spans
  ([#889](https://github.com/open-telemetry/opentelemetry-python-contrib/pull/889))

## Version 1.9.0/0.28b0 (2022-01-26)


### Added

- `opentelemetry-instrumentation-pyramid` Pyramid: Conditionally create SERVER spans
  ([#869](https://github.com/open-telemetry/opentelemetry-python-contrib/pull/869))
- `opentelemetry-instrumentation-grpc` added `trailing_metadata` to _OpenTelemetryServicerContext.
  ([#871](https://github.com/open-telemetry/opentelemetry-python-contrib/pull/871))
- `opentelemetry-instrumentation-asgi` now returns a `traceresponse` response header.
  ([#817](https://github.com/open-telemetry/opentelemetry-python-contrib/pull/817))
- `opentelemetry-instrumentation-kafka-python` added kafka-python module instrumentation.
  ([#814](https://github.com/open-telemetry/opentelemetry-python-contrib/pull/814))
- `opentelemetry-instrumentation-falcon` Falcon: Conditionally create SERVER spans
  ([#867](https://github.com/open-telemetry/opentelemetry-python-contrib/pull/867))
- `opentelemetry-instrumentation-pymongo` now supports `pymongo v4`
  ([#876](https://github.com/open-telemetry/opentelemetry-python-contrib/pull/876))

- `opentelemetry-instrumentation-httpx` now supports versions higher than `0.19.0`.
  ([#866](https://github.com/open-telemetry/opentelemetry-python-contrib/pull/866))

### Fixed

- `opentelemetry-instrumentation-django` Django: Conditionally create SERVER spans
  ([#832](https://github.com/open-telemetry/opentelemetry-python-contrib/pull/832))
- `opentelemetry-instrumentation-flask` Flask: Conditionally create SERVER spans
  ([#828](https://github.com/open-telemetry/opentelemetry-python-contrib/pull/828))
- `opentelemetry-instrumentation-celery` Celery: Support partial task time limit
  ([#846](https://github.com/open-telemetry/opentelemetry-python-contrib/issues/846))
- `opentelemetry-instrumentation-asgi` ASGI: Conditionally create SERVER spans
  ([#843](https://github.com/open-telemetry/opentelemetry-python-contrib/pull/843))
- `opentelemetry-instrumentation-django` Django: fix issue preventing detection of MIDDLEWARE_CLASSES
- `opentelemetry-instrumentation-sqlite3` Instrumentation now works with `dbapi2.connect`
- `opentelemetry-instrumentation-kafka` Kafka: safe kafka partition extraction
  ([#872](https://github.com/open-telemetry/opentelemetry-python-contrib/pull/872))
- `opentelemetry-instrumentation-aiohttp-client` aiohttp: Correct url filter input type
  ([#843](https://github.com/open-telemetry/opentelemetry-python-contrib/pull/864))

- `opentelemetry-instrumentation-aiohttp-client` aiohttp: Remove `span_name` from docs
  ([#857](https://github.com/open-telemetry/opentelemetry-python-contrib/issues/857))


## Version 1.8.0/0.27b0 (2021-12-17)

### Added

- `opentelemetry-instrumentation-aws-lambda` Adds support for configurable flush timeout  via `OTEL_INSTRUMENTATION_AWS_LAMBDA_FLUSH_TIMEOUT` property. ([#825](https://github.com/open-telemetry/opentelemetry-python-contrib/pull/825))
- `opentelemetry-instrumentation-pika` Adds support for versions between `0.12.0` to `1.0.0`. ([#837](https://github.com/open-telemetry/opentelemetry-python-contrib/pull/837))

### Fixed

- `opentelemetry-instrumentation-urllib` Fixed an error on unexpected status values.
  ([#823](https://github.com/open-telemetry/opentelemetry-python-contrib/pull/823))

- `opentelemetry-exporter-richconsole` Fixed attribute error on parentless spans.
  ([#782](https://github.com/open-telemetry/opentelemetry-python-contrib/pull/782))

- `opentelemetry-instrumentation-tornado` Add support instrumentation for Tornado 5.1.1
  ([#812](https://github.com/open-telemetry/opentelemetry-python-contrib/pull/812))

## Version 1.7.1/0.26b1 (2021-11-11)

### Added

- `opentelemetry-instrumentation-aws-lambda` Add instrumentation for AWS Lambda Service - pkg metadata files (Part 1/2)
  ([#739](https://github.com/open-telemetry/opentelemetry-python-contrib/pull/739))
- Add support for Python 3.10
  ([#742](https://github.com/open-telemetry/opentelemetry-python-contrib/pull/742))
- Pass in auto-instrumentation version to configurator
  ([#783](https://github.com/open-telemetry/opentelemetry-python-contrib/pull/783))
- `opentelemetry-instrumentation` Add `setuptools` to `install_requires`
  ([#781](https://github.com/open-telemetry/opentelemetry-python-contrib/pull/781))
- `opentelemetry-instrumentation-aws-lambda` Add instrumentation for AWS Lambda Service - Implementation (Part 2/2)
  ([#777](https://github.com/open-telemetry/opentelemetry-python-contrib/pull/777))
- `opentelemetry-instrumentation-pymongo` Add `request_hook`, `response_hook` and `failed_hook` callbacks passed as arguments to the instrument method
  ([#793](https://github.com/open-telemetry/opentelemetry-python-contrib/pull/793))
- `opentelemetry-instrumentation-pymysql` Add support for PyMySQL 1.x series
  ([#792](https://github.com/open-telemetry/opentelemetry-python-contrib/pull/792))
- Add support for generic OTEL_PYTHON_EXCLUDED_URLS variable
  ([#790](https://github.com/open-telemetry/opentelemetry-python-contrib/pull/790))

### Fixed

- `opentelemetry-instrumentation-asgi` now explicitly depends on asgiref as it uses the package instead of instrumenting it.
  ([#765](https://github.com/open-telemetry/opentelemetry-python-contrib/pull/765))
- `opentelemetry-instrumentation-pika` now propagates context to basic_consume callback
  ([#766](https://github.com/open-telemetry/opentelemetry-python-contrib/pull/766))
- `opentelemetry-instrumentation-falcon` Dropped broken support for Python 3.4.
  ([#774](https://github.com/open-telemetry/opentelemetry-python-contrib/pull/774))
- `opentelemetry-instrumentation-django` Fixed carrier usage on ASGI requests.
  ([#767](https://github.com/open-telemetry/opentelemetry-python-contrib/pull/767))
- Don't set Span Status on 4xx http status code for SpanKind.SERVER spans
  ([#776](https://github.com/open-telemetry/opentelemetry-python-contrib/pull/776))
- `opentelemetry-instrumentation-django` Fixed instrumentation and tests for all Django major versions.
  ([#780](https://github.com/open-telemetry/opentelemetry-python-contrib/pull/780))

## Version 1.6.2/0.25b2 (2021-10-19)

- `opentelemetry-instrumentation-sqlalchemy` Fix PostgreSQL instrumentation for Unix sockets
  ([#761](https://github.com/open-telemetry/opentelemetry-python-contrib/pull/761))

### Changed

- `opentelemetry-sdk-extension-aws` & `opentelemetry-propagator-aws` Release AWS Python SDK Extension as 2.0.1 and AWS Propagator as 1.0.1
  ([#753](https://github.com/open-telemetry/opentelemetry-python-contrib/pull/753))
- `opentelemetry-instrumentation-pika` Add `_decorate_basic_consume` to ensure post instrumentation `basic_consume` calls are also instrumented.
  ([#759](https://github.com/open-telemetry/opentelemetry-python-contrib/pull/759))
- Consolidate instrumentation documentation in docstrings
  ([#754](https://github.com/open-telemetry/opentelemetry-python-contrib/pull/754))

### Fixed

- `opentelemetry-distro` uses the correct entrypoint name which was updated in the core release of 1.6.0 but the distro was not updated with it
  ([#755](https://github.com/open-telemetry/opentelemetry-python-contrib/pull/755))

### Added
- `opentelemetry-instrumentation-pika` Add `publish_hook` and `consume_hook` callbacks passed as arguments to the instrument method
  ([#763](https://github.com/open-telemetry/opentelemetry-python-contrib/pull/763))


## Version 1.6.1/0.25b1 (2021-10-18)

### Changed
- `opentelemetry-util-http` no longer contains an instrumentation entrypoint and will not be loaded
  automatically by the auto instrumentor.
  ([#745](https://github.com/open-telemetry/opentelemetry-python-contrib/pull/745))
- `opentelemetry-instrumentation-pika` Bugfix use properties.headers. It will prevent the header injection from raising.
  ([#740](https://github.com/open-telemetry/opentelemetry-python-contrib/pull/740))
- `opentelemetry-instrumentation-botocore` Add extension for DynamoDB
  ([#735](https://github.com/open-telemetry/opentelemetry-python-contrib/pull/735))
- `opentelemetry-sdk-extension-aws` & `opentelemetry-propagator-aws` Remove unnecessary dependencies on `opentelemetry-test`
  ([#752](https://github.com/open-telemetry/opentelemetry-python-contrib/pull/752))
- `opentelemetry-instrumentation-botocore` Add Lambda extension
  ([#760](https://github.com/open-telemetry/opentelemetry-python-contrib/pull/760))

## Version 1.6.0/0.25b0 (2021-10-13)
### Added
- `opentelemetry-sdk-extension-aws` Release AWS Python SDK Extension as 1.0.0
  ([#667](https://github.com/open-telemetry/opentelemetry-python-contrib/pull/667))
- `opentelemetry-instrumentation-urllib3`, `opentelemetry-instrumentation-requests`
  The `net.peer.ip` attribute is set to the IP of the connected HTTP server or proxy
  using a new instrumentor in `opententelemetry-util-http`
  ([#661](https://github.com/open-telemetry/opentelemetry-python-contrib/pull/661))
- `opentelemetry-instrumentation-pymongo` Add check for suppression key in PyMongo.
  ([#736](https://github.com/open-telemetry/opentelemetry-python-contrib/pull/736))
- `opentelemetry-instrumentation-elasticsearch` Added `response_hook` and `request_hook` callbacks
  ([#670](https://github.com/open-telemetry/opentelemetry-python-contrib/pull/670))
- `opentelemetry-instrumentation-redis` added request_hook and response_hook callbacks passed as arguments to the instrument method.
  ([#669](https://github.com/open-telemetry/opentelemetry-python-contrib/pull/669))
- `opentelemetry-instrumentation-botocore` add `request_hook` and `response_hook` callbacks
  ([679](https://github.com/open-telemetry/opentelemetry-python-contrib/pull/679))
- `opentelemetry-exporter-richconsole` Initial release
  ([#686](https://github.com/open-telemetry/opentelemetry-python-contrib/pull/686))
- `opentelemetry-instrumentation-elasticsearch` no longer creates unique span names by including document IDs, replaces them with `:id` and puts the value in attribute `elasticsearch.id`
  ([#705](https://github.com/open-telemetry/opentelemetry-python-contrib/pull/705))
- `opentelemetry-instrumentation-tornado` now sets `http.client_ip` and `tornado.handler` attributes
  ([#706](https://github.com/open-telemetry/opentelemetry-python-contrib/pull/706))
- `opentelemetry-instrumentation-requests` added exclude urls functionality
  ([#714](https://github.com/open-telemetry/opentelemetry-python-contrib/pull/714))
- `opentelemetry-instrumentation-django` Add ASGI support
  ([#391](https://github.com/open-telemetry/opentelemetry-python-contrib/pull/391))

### Changed
- `opentelemetry-instrumentation-flask` Fix `RuntimeError: Working outside of request context`
  ([#734](https://github.com/open-telemetry/opentelemetry-python-contrib/pull/734))
- `opentelemetry-propagators-aws-xray` Rename `AwsXRayFormat` to `AwsXRayPropagator`
  ([#729](https://github.com/open-telemetry/opentelemetry-python-contrib/pull/729))
- `opentelemetry-instrumentation-sqlalchemy` Respect provided tracer provider when instrumenting SQLAlchemy
  ([#728](https://github.com/open-telemetry/opentelemetry-python-contrib/pull/728))
- `opentelemetry-sdk-extension-aws` Move AWS X-Ray Propagator into its own `opentelemetry-propagators-aws` package
  ([#720](https://github.com/open-telemetry/opentelemetry-python-contrib/pull/720))
- `opentelemetry-instrumentation-sqlalchemy` Added `packaging` dependency
  ([#713](https://github.com/open-telemetry/opentelemetry-python-contrib/pull/713))
- `opentelemetry-instrumentation-jinja2` Allow instrumentation of newer Jinja2 versions.
  ([#712](https://github.com/open-telemetry/opentelemetry-python-contrib/pull/712))
- `opentelemetry-instrumentation-botocore` Make common span attributes compliant with semantic conventions
  ([#674](https://github.com/open-telemetry/opentelemetry-python-contrib/pull/674))
- `opentelemetry-sdk-extension-aws` Release AWS Python SDK Extension as 1.0.0
  ([#667](https://github.com/open-telemetry/opentelemetry-python-contrib/pull/667))
- `opentelemetry-instrumentation-botocore` Unpatch botocore Endpoint.prepare_request on uninstrument
  ([#664](https://github.com/open-telemetry/opentelemetry-python-contrib/pull/664))
- `opentelemetry-instrumentation-botocore` Fix span injection for lambda invoke
  ([#663](https://github.com/open-telemetry/opentelemetry-python-contrib/pull/663))
- `opentelemetry-instrumentation-botocore` Introduce instrumentation extensions
  ([#718](https://github.com/open-telemetry/opentelemetry-python-contrib/pull/718))
- `opentelemetry-instrumentation-urllib3` Updated `_RequestHookT` with two additional fields - the request body and the request headers
  ([#660](https://github.com/open-telemetry/opentelemetry-python-contrib/pull/660))
- Tests for Falcon 3 support
  ([#644](https://github.com/open-telemetry/opentelemetry-python-contrib/pull/644))

## Version 1.5.0/0.24b0 (2021-08-26)

### Added
- `opentelemetry-sdk-extension-aws` Add AWS resource detectors to extension package
  ([#586](https://github.com/open-telemetry/opentelemetry-python-contrib/pull/586))
- `opentelemetry-instrumentation-asgi`, `opentelemetry-instrumentation-aiohttp-client`, `openetelemetry-instrumentation-fastapi`,
  `opentelemetry-instrumentation-starlette`, `opentelemetry-instrumentation-urllib`, `opentelemetry-instrumentation-urllib3` Added `request_hook` and `response_hook` callbacks
  ([#576](https://github.com/open-telemetry/opentelemetry-python-contrib/pull/576))
- `opentelemetry-instrumentation-pika` added RabbitMQ's pika module instrumentation.
  ([#680](https://github.com/open-telemetry/opentelemetry-python-contrib/pull/680))

### Changed

- `opentelemetry-instrumentation-fastapi` Allow instrumentation of newer FastAPI versions.
  ([#602](https://github.com/open-telemetry/opentelemetry-python-contrib/pull/602))
- Enable explicit `excluded_urls` argument in `opentelemetry-instrumentation-flask`
  ([#604](https://github.com/open-telemetry/opentelemetry-python-contrib/pull/604))

## Version 1.4.0/0.23b0 (2021-07-21)

### Removed
- Move `opentelemetry-instrumentation` to the core repo.
  ([#595](https://github.com/open-telemetry/opentelemetry-python-contrib/pull/595))

### Changed
- `opentelemetry-instrumentation-falcon` added support for Falcon 3.
  ([#607](https://github.com/open-telemetry/opentelemetry-python-contrib/pull/607))
- `opentelemetry-instrumentation-tornado` properly instrument work done in tornado on_finish method.
  ([#499](https://github.com/open-telemetry/opentelemetry-python-contrib/pull/499))
- `opentelemetry-instrumentation` Fixed cases where trying to use an instrumentation package without the
  target library was crashing auto instrumentation agent.
  ([#530](https://github.com/open-telemetry/opentelemetry-python-contrib/pull/530))
- Fix weak reference error for pyodbc cursor in SQLAlchemy instrumentation.
  ([#469](https://github.com/open-telemetry/opentelemetry-python-contrib/pull/469))
- Implemented specification that HTTP span attributes must not contain username and password.
  ([#538](https://github.com/open-telemetry/opentelemetry-python-contrib/pull/538))
- Changed the psycopg2-binary to psycopg2 as dependency in production
  ([#543](https://github.com/open-telemetry/opentelemetry-python-contrib/pull/543))
- Implement consistent way of checking if instrumentation is already active
  ([#549](https://github.com/open-telemetry/opentelemetry-python-contrib/pull/549))
- Require aiopg to be less than 1.3.0
  ([#560](https://github.com/open-telemetry/opentelemetry-python-contrib/pull/560))
- `opentelemetry-instrumentation-django` Migrated Django middleware to new-style.
  ([#533](https://github.com/open-telemetry/opentelemetry-python-contrib/pull/533))
- Updating dependency for opentelemetry api/sdk packages to support major version instead
  of pinning to specific versions.
  ([#567](https://github.com/open-telemetry/opentelemetry-python-contrib/pull/567))
- `opentelemetry-instrumentation-grpc` Respect the suppress instrumentation in gRPC client instrumentor
  ([#559](https://github.com/open-telemetry/opentelemetry-python-contrib/pull/559))
- `opentelemetry-instrumentation-grpc` Fixed asynchronous unary call traces
  ([#536](https://github.com/open-telemetry/opentelemetry-python-contrib/pull/536))
- `opentelemetry-sdk-extension-aws` Update AWS entry points to match spec
  ([#566](https://github.com/open-telemetry/opentelemetry-python-contrib/pull/566))
- Include Flask 2.0 as compatible with existing flask instrumentation
  ([#545](https://github.com/open-telemetry/opentelemetry-python-contrib/pull/545))
- `openelemetry-sdk-extension-aws` Take a dependency on `opentelemetry-sdk`
  ([#558](https://github.com/open-telemetry/opentelemetry-python-contrib/pull/558))
- Change `opentelemetry-instrumentation-httpx` to replace `client` classes with instrumented versions.
  ([#577](https://github.com/open-telemetry/opentelemetry-python-contrib/pull/577))
- `opentelemetry-instrumentation-requests` Fix potential `AttributeError` when `requests`
  is used with a custom transport adapter.
  ([#562](https://github.com/open-telemetry/opentelemetry-python-contrib/pull/562))
- `opentelemetry-instrumentation-django` Fix AttributeError: ResolverMatch object has no attribute route
  ([#581](https://github.com/open-telemetry/opentelemetry-python-contrib/pull/581))
- `opentelemetry-instrumentation-botocore` Suppress botocore downstream instrumentation like urllib3
  ([#563](https://github.com/open-telemetry/opentelemetry-python-contrib/pull/563))
- `opentelemetry-exporter-datadog` Datadog exporter should not use `unknown_service` as fallback resource service name.
  ([#570](https://github.com/open-telemetry/opentelemetry-python-contrib/pull/570))
- Add support for the async extension of SQLAlchemy (>= 1.4)
  ([#568](https://github.com/open-telemetry/opentelemetry-python-contrib/pull/568))

### Added
- `opentelemetry-instrumentation-httpx` Add `httpx` instrumentation
  ([#461](https://github.com/open-telemetry/opentelemetry-python-contrib/pull/461))

## Version 1.3.0/0.22b0 (2021-06-01)

### Changed
- `opentelemetry-bootstrap` not longer forcibly removes and re-installs libraries and their instrumentations.
  This means running bootstrap will not auto-upgrade existing dependencies and as a result not cause dependency
  conflicts.
  ([#514](https://github.com/open-telemetry/opentelemetry-python-contrib/pull/514))
- `opentelemetry-instrumentation-asgi` Set the response status code on the server span
  ([#478](https://github.com/open-telemetry/opentelemetry-python-contrib/pull/478))
- `opentelemetry-instrumentation-tornado` Fixed cases where description was used with non-
  error status code when creating Status objects.
  ([#504](https://github.com/open-telemetry/opentelemetry-python-contrib/pull/504))
- `opentelemetry-instrumentation-asgi` Fix instrumentation default span name.
  ([#418](https://github.com/open-telemetry/opentelemetry-python-contrib/pull/418))
- Propagators use the root context as default for `extract` and do not modify
  the context if extracting from carrier does not work.
  ([#488](https://github.com/open-telemetry/opentelemetry-python-contrib/pull/488))

### Added
- `opentelemetry-instrumentation-botocore` now supports
  context propagation for lambda invoke via Payload embedded headers.
  ([#458](https://github.com/open-telemetry/opentelemetry-python-contrib/pull/458))
- Added support for CreateKey functionality.
  ([#502](https://github.com/open-telemetry/opentelemetry-python-contrib/pull/502))

## Version 1.2.0/0.21b0 (2021-05-11)

### Changed
- Instrumentation packages don't specify the libraries they instrument as dependencies
  anymore. Instead, they verify the correct version of libraries are installed at runtime.
  ([#475](https://github.com/open-telemetry/opentelemetry-python-contrib/pull/475))
- `opentelemetry-propagator-ot-trace` Use `TraceFlags` object in `extract`
  ([#472](https://github.com/open-telemetry/opentelemetry-python-contrib/pull/472))
- Set the `traced_request_attrs` of FalconInstrumentor by an argument correctly.
  ([#473](https://github.com/open-telemetry/opentelemetry-python-contrib/pull/473))
- Enable passing explicit urls to exclude in instrumentation in FastAPI
  ([#486](https://github.com/open-telemetry/opentelemetry-python-contrib/pull/486))
- Distros can now implement `load_instrumentor(EntryPoint)` method to customize instrumentor
  loading behaviour.
  ([#480](https://github.com/open-telemetry/opentelemetry-python-contrib/pull/480))
- Fix entrypoint for ottrace propagator
  ([#492](https://github.com/open-telemetry/opentelemetry-python-contrib/pull/492))

### Added

- Move `opentelemetry-instrumentation` from core repository
  ([#465](https://github.com/open-telemetry/opentelemetry-python-contrib/pull/465))

## Version 0.20b0 (2021-04-20)

### Changed

- Restrict DataDog exporter's `ddtrace` dependency to known working versions.
  ([#400](https://github.com/open-telemetry/opentelemetry-python-contrib/pull/400))
- GRPC instrumentation now correctly injects trace context into outgoing requests.
  ([#392](https://github.com/open-telemetry/opentelemetry-python-contrib/pull/39))
- Publish `opentelemetry-propagator-ot-trace` package as a part of the release process
  ([#387](https://github.com/open-telemetry/opentelemetry-python-contrib/pull/387))
- Update redis instrumentation to follow semantic conventions
  ([#403](https://github.com/open-telemetry/opentelemetry-python-contrib/pull/403))
- Update instrumentations to use tracer_provider for creating tracer if given, otherwise use global tracer provider
  ([#402](https://github.com/open-telemetry/opentelemetry-python-contrib/pull/402))
- `opentelemetry-instrumentation-wsgi` Replaced `name_callback` with `request_hook`
  and `response_hook` callbacks.
  ([#424](https://github.com/open-telemetry/opentelemetry-python-contrib/pull/424))
- Update gRPC instrumentation to better wrap server context
  ([#420](https://github.com/open-telemetry/opentelemetry-python-contrib/pull/420))
- `opentelemetry-instrumentation-redis` Fix default port KeyError and Wrong Attribute name (net.peer.ip -> net.peer.port)
  ([#265](https://github.com/open-telemetry/opentelemetry-python-contrib/pull/265))
- `opentelemetry-instrumentation-asyncpg` Fix default port KeyError and Wrong Attribute name (net.peer.ip -> net.peer.port)
  ([#265](https://github.com/open-telemetry/opentelemetry-python-contrib/pull/265))

### Added

- `opentelemetry-instrumentation-urllib3` Add urllib3 instrumentation
  ([#299](https://github.com/open-telemetry/opentelemetry-python-contrib/pull/299))

- `opentelemetry-instrumentation-flask` Added `request_hook` and `response_hook` callbacks.
  ([#416](https://github.com/open-telemetry/opentelemetry-python-contrib/pull/416))

- `opentelemetry-instrumenation-django` now supports request and response hooks.
  ([#407](https://github.com/open-telemetry/opentelemetry-python-contrib/pull/407))
- `opentelemetry-instrumentation-falcon` FalconInstrumentor now supports request/response hooks.
  ([#415](https://github.com/open-telemetry/opentelemetry-python-contrib/pull/415))
- `opentelemetry-instrumentation-tornado` Add request/response hooks.
  ([#426](https://github.com/open-telemetry/opentelemetry-python-contrib/pull/426))
- `opentelemetry-exporter-datadog` Add parsing exception events for error tags.
  ([#459](https://github.com/open-telemetry/opentelemetry-python-contrib/pull/459))
- `opentelemetry-instrumenation-django` now supports trace response headers.
  ([#436](https://github.com/open-telemetry/opentelemetry-python-contrib/pull/436))
- `opentelemetry-instrumenation-tornado` now supports trace response headers.
  ([#436](https://github.com/open-telemetry/opentelemetry-python-contrib/pull/436))
- `opentelemetry-instrumenation-pyramid` now supports trace response headers.
  ([#436](https://github.com/open-telemetry/opentelemetry-python-contrib/pull/436))
- `opentelemetry-instrumenation-falcon` now supports trace response headers.
  ([#436](https://github.com/open-telemetry/opentelemetry-python-contrib/pull/436))
- `opentelemetry-instrumenation-flask` now supports trace response headers.
  ([#436](https://github.com/open-telemetry/opentelemetry-python-contrib/pull/436))
- `opentelemetry-instrumentation-grpc` Keep client interceptor in sync with grpc client interceptors.
  ([#442](https://github.com/open-telemetry/opentelemetry-python-contrib/pull/442))

### Removed

- Remove `http.status_text` from span attributes
  ([#406](https://github.com/open-telemetry/opentelemetry-python-contrib/pull/406))

## Version 0.19b0 (2021-03-26)

- Implement context methods for `_InterceptorChannel`
  ([#363](https://github.com/open-telemetry/opentelemetry-python-contrib/pull/363))

### Changed

- Rename `IdsGenerator` to `IdGenerator`
  ([#350](https://github.com/open-telemetry/opentelemetry-python-contrib/pull/350))
- `opentelemetry-exporter-datadog` Fix warning when DatadogFormat encounters a request with
  no DD_ORIGIN headers ([#368](https://github.com/open-telemetry/opentelemetry-python-contrib/pull/368)).
- `opentelemetry-instrumentation-aiopg` Fix multiple nested spans when
  `aiopg.pool` is used
  ([#336](https://github.com/open-telemetry/opentelemetry-python-contrib/pull/381)).
- Updated instrumentations to use `opentelemetry.trace.use_span` instead of `Tracer.use_span()`
  ([#364](https://github.com/open-telemetry/opentelemetry-python-contrib/pull/364))
- `opentelemetry-propagator-ot-trace` Do not throw an exception when headers are not present
  ([#378](https://github.com/open-telemetry/opentelemetry-python-contrib/pull/378))
- `opentelemetry-instrumentation-wsgi` Reimplement `keys` method to return actual keys from the carrier instead of an empty list.
  ([#379](https://github.com/open-telemetry/opentelemetry-python-contrib/pull/379))
- `opentelemetry-instrumentation-sqlalchemy` Fix multithreading issues in recording spans from SQLAlchemy
  ([#315](https://github.com/open-telemetry/opentelemetry-python-contrib/pull/315))
- Make getters and setters optional
  ([#372](https://github.com/open-telemetry/opentelemetry-python-contrib/pull/372))

### Removed

- Removing support for Python 3.5
  ([#374](https://github.com/open-telemetry/opentelemetry-python/pull/374))

## Version 0.18b0 (2021-02-16)

### Added

- `opentelemetry-propagator-ot-trace` Add OT Trace Propagator
  ([#302](https://github.com/open-telemetry/opentelemetry-python-contrib/pull/302))
- `opentelemetry-instrumentation-logging` Added logging instrumentation to enable log - trace correlation.
  ([#345](https://github.com/open-telemetry/opentelemetry-python-contrib/pull/345))

### Removed

- Remove `component` span attribute in instrumentations.
  `opentelemetry-instrumentation-aiopg`, `opentelemetry-instrumentation-dbapi` Remove unused `database_type` parameter from `trace_integration` function.
  ([#301](https://github.com/open-telemetry/opentelemetry-python-contrib/pull/301))
- `opentelemetry-instrumentation-asgi` Return header values using case insensitive keys
  ([#308](https://github.com/open-telemetry/opentelemetry-python-contrib/pull/308))
- Remove metrics from all instrumentations
  ([#312](https://github.com/open-telemetry/opentelemetry-python-contrib/pull/312))
- `opentelemetry-instrumentation-boto` updated to set span attributes instead of overriding the resource.
  ([#310](https://github.com/open-telemetry/opentelemetry-python-contrib/pull/310))
- `opentelemetry-instrumentation-grpc` Fix issue tracking child spans in streaming responses
  ([#260](https://github.com/open-telemetry/opentelemetry-python-contrib/pull/260))
- `opentelemetry-instrumentation-grpc` Updated client attributes, added tests, fixed examples, docs
  ([#269](https://github.com/open-telemetry/opentelemetry-python-contrib/pull/269))

## Version 0.17b0 (2021-01-20)

### Added

- `opentelemetry-instrumentation-sqlalchemy` Ensure spans have kind set to "CLIENT"
  ([#278](https://github.com/open-telemetry/opentelemetry-python-contrib/pull/278))
- `opentelemetry-instrumentation-celery` Add support for Celery version 5.x
  ([#266](https://github.com/open-telemetry/opentelemetry-python-contrib/pull/266))
- `opentelemetry-instrumentation-urllib` Add urllib instrumentation
  ([#222](https://github.com/open-telemetry/opentelemetry-python-contrib/pull/222))
- `opentelemetry-exporter-datadog` Add fields method
  ([#226](https://github.com/open-telemetry/opentelemetry-python/pull/226))
- `opentelemetry-sdk-extension-aws` Add method to return fields injected by propagator
  ([#226](https://github.com/open-telemetry/opentelemetry-python/pull/226))
- `opentelemetry-exporter-prometheus-remote-write` Prometheus Remote Write Exporter Setup
  ([#180](https://github.com/open-telemetry/opentelemetry-python-contrib/pull/180))
- `opentelemetry-exporter-prometheus-remote-write` Add Exporter constructor validation methods in Prometheus Remote Write Exporter
  ([#206](https://github.com/open-telemetry/opentelemetry-python-contrib/pull/206))
- `opentelemetry-exporter-prometheus-remote-write` Add conversion to TimeSeries methods in Prometheus Remote Write Exporter
  ([#207](https://github.com/open-telemetry/opentelemetry-python-contrib/pull/207))
- `opentelemetry-exporter-prometheus-remote-write` Add request methods to Prometheus Remote Write Exporter
  ([#212](https://github.com/open-telemetry/opentelemetry-python-contrib/pull/212))
- `opentelemetry-instrumentation-fastapi` Added support for excluding some routes with env var `OTEL_PYTHON_FASTAPI_EXCLUDED_URLS`
  ([#237](https://github.com/open-telemetry/opentelemetry-python-contrib/pull/237))
- `opentelemetry-instrumentation-starlette` Added support for excluding some routes with env var `OTEL_PYTHON_STARLETTE_EXCLUDED_URLS`
  ([#237](https://github.com/open-telemetry/opentelemetry-python-contrib/pull/237))
- Add Prometheus Remote Write Exporter integration tests in opentelemetry-docker-tests
  ([#216](https://github.com/open-telemetry/opentelemetry-python-contrib/pull/216))
- `opentelemetry-instrumentation-grpc` Add tests for grpc span attributes, grpc `abort()` conditions
  ([#236](https://github.com/open-telemetry/opentelemetry-python-contrib/pull/236))
- Add README and example app for Prometheus Remote Write Exporter
  ([#227](https://github.com/open-telemetry/opentelemetry-python-contrib/pull/227]))
- `opentelemetry-instrumentation-botocore` Adds a field to report the number of retries it take to complete an API call
  ([#275](https://github.com/open-telemetry/opentelemetry-python-contrib/pull/275))
- `opentelemetry-instrumentation-requests` Use instanceof to check if responses are valid Response objects
  ([#273](https://github.com/open-telemetry/opentelemetry-python-contrib/pull/273))

### Changed

- Fix broken links to project ([#413](https://github.com/open-telemetry/opentelemetry-python-contrib/pull/413))
- `opentelemetry-instrumentation-asgi`, `opentelemetry-instrumentation-wsgi` Return `None` for `CarrierGetter` if key not found
  ([#233](https://github.com/open-telemetry/opentelemetry-python-contrib/pull/233))
- `opentelemetry-instrumentation-grpc` Comply with updated spec, rework tests
  ([#236](https://github.com/open-telemetry/opentelemetry-python-contrib/pull/236))
- `opentelemetry-instrumentation-asgi`, `opentelemetry-instrumentation-falcon`, `opentelemetry-instrumentation-flask`, `opentelemetry-instrumentation-pyramid`, `opentelemetry-instrumentation-wsgi` Renamed `host.port` attribute to `net.host.port`
  ([#242](https://github.com/open-telemetry/opentelemetry-python-contrib/pull/242))
- `opentelemetry-instrumentation-flask` Do not emit a warning message for request contexts created with `app.test_request_context`
  ([#253](https://github.com/open-telemetry/opentelemetry-python-contrib/pull/253))
- `opentelemetry-instrumentation-requests`, `opentelemetry-instrumentation-urllib` Fix span name callback parameters
  ([#259](https://github.com/open-telemetry/opentelemetry-python-contrib/pull/259))
- `opentelemetry-exporter-datadog` Fix unintentional type change of span trace flags
  ([#261](https://github.com/open-telemetry/opentelemetry-python-contrib/pull/261))
- `opentelemetry-instrumentation-aiopg` Fix AttributeError `__aexit__` when `aiopg.connect` and `aio[g].create_pool` used with async context manager
  ([#235](https://github.com/open-telemetry/opentelemetry-python-contrib/pull/235))
- `opentelemetry-exporter-datadog` `opentelemetry-sdk-extension-aws` Fix reference to ids_generator in sdk
  ([#283](https://github.com/open-telemetry/opentelemetry-python-contrib/pull/283))
- `opentelemetry-instrumentation-sqlalchemy` Use SQL operation and DB name as span name.
  ([#254](https://github.com/open-telemetry/opentelemetry-python-contrib/pull/254))
- `opentelemetry-instrumentation-dbapi`, `TracedCursor` replaced by `CursorTracer`
  ([#246](https://github.com/open-telemetry/opentelemetry-python-contrib/pull/246))
- `opentelemetry-instrumentation-psycopg2`, Added support for psycopg2 registered types.
  ([#246](https://github.com/open-telemetry/opentelemetry-python-contrib/pull/246))
- `opentelemetry-instrumentation-dbapi`, `opentelemetry-instrumentation-psycopg2`, `opentelemetry-instrumentation-mysql`, `opentelemetry-instrumentation-pymysql`, `opentelemetry-instrumentation-aiopg` Use SQL command name as the span operation name instead of the entire query.
  ([#246](https://github.com/open-telemetry/opentelemetry-python-contrib/pull/246))
- Update TraceState to adhere to specs
  ([#276](https://github.com/open-telemetry/opentelemetry-python-contrib/pull/276))

### Removed

- Remove Configuration
  ([#285](https://github.com/open-telemetry/opentelemetry-python-contrib/pull/285))

## Version 0.16b1 (2020-11-26)

## Version 0.16b0 (2020-11-25)

### Added

- `opentelemetry-instrumentation-flask` Add span name callback
  ([#152](https://github.com/open-telemetry/opentelemetry-python-contrib/pull/152))
- `opentelemetry-sdk-extension-aws` Add AWS X-Ray Ids Generator Entry Point
  ([#201](https://github.com/open-telemetry/opentelemetry-python-contrib/pull/201))
- `opentelemetry-sdk-extension-aws` Fix typo for installing OTel SDK in docs
  ([#200](https://github.com/open-telemetry/opentelemetry-python-contrib/pull/200))
- `opentelemetry-sdk-extension-aws` Import missing components for docs
  ([#198](https://github.com/open-telemetry/opentelemetry-python-contrib/pull/198))
- `opentelemetry-sdk-extension-aws` Provide components needed to Configure OTel SDK for Tracing with AWS X-Ray
  ([#130](https://github.com/open-telemetry/opentelemetry-python-contrib/pull/130))
- `opentelemetry-instrumentation-sklearn` Initial release
  ([#151](https://github.com/open-telemetry/opentelemetry-python-contrib/pull/151))
- `opentelemetry-instrumentation-requests` Add span name callback
  ([#158](https://github.com/open-telemetry/opentelemetry-python-contrib/pull/158))
- `opentelemetry-instrumentation-botocore` Add propagator injection for botocore calls
  ([#181](https://github.com/open-telemetry/opentelemetry-python-contrib/pull/181))

### Changed

- `opentelemetry-instrumentation-pymemcache` Update pymemcache instrumentation to follow semantic conventions
  ([#183](https://github.com/open-telemetry/opentelemetry-python-contrib/pull/183))
- `opentelemetry-instrumentation-redis` Update redis instrumentation to follow semantic conventions
  ([#184](https://github.com/open-telemetry/opentelemetry-python-contrib/pull/184))
- `opentelemetry-instrumentation-pymongo` Update pymongo instrumentation to follow semantic conventions
  ([#203](https://github.com/open-telemetry/opentelemetry-python-contrib/pull/203))
- `opentelemetry-instrumentation-sqlalchemy` Update sqlalchemy instrumentation to follow semantic conventions
  ([#202](https://github.com/open-telemetry/opentelemetry-python-contrib/pull/202))
- `opentelemetry-instrumentation-botocore` Make botocore instrumentation check if instrumentation has been suppressed
  ([#182](https://github.com/open-telemetry/opentelemetry-python-contrib/pull/182))
- `opentelemetry-instrumentation-botocore` Botocore SpanKind as CLIENT and modify existing traced attributes
  ([#150](https://github.com/open-telemetry/opentelemetry-python-contrib/pull/150))
- `opentelemetry-instrumentation-dbapi` Update dbapi and its dependent instrumentations to follow semantic conventions
  ([#195](https://github.com/open-telemetry/opentelemetry-python-contrib/pull/195))
- `opentelemetry-instrumentation-dbapi` Stop capturing query parameters by default
  ([#156](https://github.com/open-telemetry/opentelemetry-python-contrib/pull/156))
- `opentelemetry-instrumentation-asyncpg` Update asyncpg instrumentation to follow semantic conventions
  ([#188](https://github.com/open-telemetry/opentelemetry-python-contrib/pull/188))
- `opentelemetry-instrumentation-grpc` Update protobuf versions
  ([#1356](https://github.com/open-telemetry/opentelemetry-python/pull/1356))

## Version 0.15b0 (2020-11-02)

### Added

- `opentelemetry-instrumentation-requests` Add support for tracking http metrics
  ([#1230](https://github.com/open-telemetry/opentelemetry-python/pull/1230))
- `opentelemetry-instrumentation-django` Added capture of http.route
  ([#1226](https://github.com/open-telemetry/opentelemetry-python/issues/1226))
- `opentelemetry-instrumentation-django` Add support for tracking http metrics
  ([#1230](https://github.com/open-telemetry/opentelemetry-python/pull/1230))

### Changed

- `opentelemetry-exporter-datadog` Make `SpanProcessor.on_start` accept parent Context
  ([#1251](https://github.com/open-telemetry/opentelemetry-python/pull/1251))
- `opentelemetry-instrumentation-flask` Use `url.rule` instead of `request.endpoint` for span name
  ([#1260](https://github.com/open-telemetry/opentelemetry-python/pull/1260))
- `opentelemetry-instrumentation-django` Django instrumentation is now enabled by default but can be disabled by setting `OTEL_PYTHON_DJANGO_INSTRUMENT` to `False`
  ([#1239](https://github.com/open-telemetry/opentelemetry-python/pull/1239))
- `opentelemetry-instrumentation-django` Bugfix use request.path replace request.get_full_path(). It will get correct span name
  ([#1309](https://github.com/open-telemetry/opentelemetry-python/pull/1309#))
- `opentelemetry-instrumentation-django` Record span status and http.status_code attribute on exception
  ([#1257](https://github.com/open-telemetry/opentelemetry-python/pull/1257))
- `opentelemetry-instrumentation-grpc` Rewrite gRPC server interceptor
  ([#1171](https://github.com/open-telemetry/opentelemetry-python/pull/1171))

## Version 0.14b0 (2020-10-13)

### Added

- `opentelemetry-exporter-datadog` Add support for span resource labels and service name
- `opentelemetry-instrumentation-celery` Span operation names now include the task type.
  ([#1135](https://github.com/open-telemetry/opentelemetry-python/pull/1135))
- `opentelemetry-instrumentation-celery` Added automatic context propagation.
  ([#1135](https://github.com/open-telemetry/opentelemetry-python/pull/1135))
- `opentelemetry-instrumentation-falcon` Added support for `OTEL_PYTHON_FALCON_TRACED_REQUEST_ATTRS`
  ([#1158](https://github.com/open-telemetry/opentelemetry-python/pull/1158))
- `opentelemetry-instrumentation-tornado` Added support for `OTEL_PYTHON_TORNADO_TRACED_REQUEST_ATTRS`
  ([#1178](https://github.com/open-telemetry/opentelemetry-python/pull/1178))
- `opentelemetry-instrumentation-django` Added support for `OTEL_PYTHON_DJANGO_TRACED_REQUEST_ATTRS`
  ([#1154](https://github.com/open-telemetry/opentelemetry-python/pull/1154))

### Changed

- `opentelemetry-instrumentation-pymongo` Cast PyMongo commands as strings
  ([#1132](https://github.com/open-telemetry/opentelemetry-python/pull/1132))
- `opentelemetry-instrumentation-system-metrics` Fix issue when specific metrics are not available in certain OS
  ([#1207](https://github.com/open-telemetry/opentelemetry-python/pull/1207))
- `opentelemetry-instrumentation-pymysql` Bumped version from 0.9.3 to 0.10.1
  ([#1228](https://github.com/open-telemetry/opentelemetry-python/pull/1228))
- `opentelemetry-instrumentation-django` Changed span name extraction from request to comply semantic convention
  ([#992](https://github.com/open-telemetry/opentelemetry-python/pull/992))

## Version 0.13b0 (2020-09-17)

### Added

- `opentelemetry-instrumentation-falcon` Initial release. Added instrumentation for Falcon 2.0+
- `opentelemetry-instrumentation-tornado` Initial release. Supports Tornado 6.x on Python 3.5 and newer.
- `opentelemetry-instrumentation-aiohttp-client` Add instrumentor and auto instrumentation support for aiohttp
  ([#1075](https://github.com/open-telemetry/opentelemetry-python/pull/1075))
- `opentelemetry-instrumentation-requests` Add support for instrumenting prepared requests
  ([#1040](https://github.com/open-telemetry/opentelemetry-python/pull/1040))
- `opentelemetry-instrumentation-requests` Add support for http metrics
  ([#1116](https://github.com/open-telemetry/opentelemetry-python/pull/1116))

### Changed

- `opentelemetry-instrumentation-aiohttp-client` Updating span name to match semantic conventions
  ([#972](https://github.com/open-telemetry/opentelemetry-python/pull/972))
- `opentelemetry-instrumentation-dbapi` cursors and connections now produce spans when used with context managers
  ([#1028](https://github.com/open-telemetry/opentelemetry-python/pull/1028))

### Removed

- Drop support for Python 3.4
  ([#1099](https://github.com/open-telemetry/opentelemetry-python/pull/1099))

## Version 0.12b0 (2020-08-14)

### Changed

- `opentelemetry-ext-pymemcache` Change package name to opentelemetry-instrumentation-pymemcache
  ([#966](https://github.com/open-telemetry/opentelemetry-python/pull/966))
- `opentelemetry-ext-redis` Update default SpanKind to `SpanKind.CLIENT`
  ([#965](https://github.com/open-telemetry/opentelemetry-python/pull/965))
- `opentelemetry-ext-redis` Change package name to opentelemetry-instrumentation-redis
  ([#966](https://github.com/open-telemetry/opentelemetry-python/pull/966))
- `opentelemetry-ext-datadog` Change package name to opentelemetry-exporter-datadog
  ([#953](https://github.com/open-telemetry/opentelemetry-python/pull/953))
- `opentelemetry-ext-jinja2` Change package name to opentelemetry-instrumentation-jinja2
  ([#969](https://github.com/open-telemetry/opentelemetry-python/pull/969))
- `opentelemetry-ext-elasticsearch` Update environment variable names, prefix changed from `OPENTELEMETRY` to `OTEL`
  ([#904](https://github.com/open-telemetry/opentelemetry-python/pull/904))
- `opentelemetry-ext-elasticsearch` Change package name to opentelemetry-instrumentation-elasticsearch
  ([#969](https://github.com/open-telemetry/opentelemetry-python/pull/969))
- `opentelemetry-ext-celery` Change package name to opentelemetry-instrumentation-celery
  ([#969](https://github.com/open-telemetry/opentelemetry-python/pull/969))
- `opentelemetry-ext-pyramid` Change package name to opentelemetry-instrumentation-pyramid
  ([#966](https://github.com/open-telemetry/opentelemetry-python/pull/966))
- `opentelemetry-ext-pyramid` Update environment variable names, prefix changed from `OPENTELEMETRY` to `OTEL`
  ([#904](https://github.com/open-telemetry/opentelemetry-python/pull/904))
- `opentelemetry-ext-pymongo` Change package name to opentelemetry-instrumentation-pymongo
  ([#966](https://github.com/open-telemetry/opentelemetry-python/pull/966))
- `opentelemetry-ext-sqlite3` Change package name to opentelemetry-instrumentation-sqlite3
  ([#966](https://github.com/open-telemetry/opentelemetry-python/pull/966))
- `opentelemetry-ext-sqlalchemy` Change package name to opentelemetry-instrumentation-sqlalchemy
  ([#966](https://github.com/open-telemetry/opentelemetry-python/pull/966))
- `opentelemetry-ext-psycopg2` Change package name to opentelemetry-instrumentation-psycopg2
  ([#966](https://github.com/open-telemetry/opentelemetry-python/pull/966))
- `opentelemetry-ext-aiohttp-client` Change package name to opentelemetry-instrumentation-aiohttp-client
  ([#961](https://github.com/open-telemetry/opentelemetry-python/pull/961))
- `opentelemetry-ext-boto` Change package name to opentelemetry-instrumentation-boto
  ([#969](https://github.com/open-telemetry/opentelemetry-python/pull/969))
- `opentelemetry-ext-system-metrics` Change package name to opentelemetry-instrumentation-system-metrics
  ([#969](https://github.com/open-telemetry/opentelemetry-python/pull/969))
- `opentelemetry-ext-asgi` Change package name to opentelemetry-instrumentation-asgi
  ([#961](https://github.com/open-telemetry/opentelemetry-python/pull/961))
- `opentelemetry-ext-wsgi` Change package name to opentelemetry-instrumentation-wsgi
  ([#961](https://github.com/open-telemetry/opentelemetry-python/pull/961))
- `opentelemetry-ext-pymysql` Change package name to opentelemetry-instrumentation-pymysql
  ([#966](https://github.com/open-telemetry/opentelemetry-python/pull/966))
- `opentelemetry-ext-requests` Change package name to opentelemetry-instrumentation-requests
  ([#961](https://github.com/open-telemetry/opentelemetry-python/pull/961))
- `opentelemetry-ext-requests` Span name reported updated to follow semantic conventions to reduce
  cardinality ([#972](https://github.com/open-telemetry/opentelemetry-python/pull/972))
- `opentelemetry-ext-botocore` Change package name to opentelemetry-instrumentation-botocore
  ([#969](https://github.com/open-telemetry/opentelemetry-python/pull/969))
- `opentelemetry-ext-dbapi` Change package name to opentelemetry-instrumentation-dbapi
  ([#966](https://github.com/open-telemetry/opentelemetry-python/pull/966))
- `opentelemetry-ext-flask` Change package name to opentelemetry-instrumentation-flask
  ([#961](https://github.com/open-telemetry/opentelemetry-python/pull/961))
- `opentelemetry-ext-flask` Update environment variable names, prefix changed from `OPENTELEMETRY` to `OTEL`
  ([#904](https://github.com/open-telemetry/opentelemetry-python/pull/904))
- `opentelemetry-ext-django` Change package name to opentelemetry-instrumentation-django
  ([#961](https://github.com/open-telemetry/opentelemetry-python/pull/961))
- `opentelemetry-ext-django` Update environment variable names, prefix changed from `OPENTELEMETRY` to `OTEL`
  ([#904](https://github.com/open-telemetry/opentelemetry-python/pull/904))
- `opentelemetry-ext-asyncpg` Change package name to opentelemetry-instrumentation-asyncpg
  ([#966](https://github.com/open-telemetry/opentelemetry-python/pull/966))
- `opentelemetry-ext-mysql` Change package name to opentelemetry-instrumentation-mysql
  ([#966](https://github.com/open-telemetry/opentelemetry-python/pull/966))
- `opentelemetry-ext-grpc` Change package name to opentelemetry-instrumentation-grpc
  ([#969](https://github.com/open-telemetry/opentelemetry-python/pull/969))

## Version 0.11b0 (2020-07-28)

### Added

- `opentelemetry-instrumentation-aiopg` Initial release
- `opentelemetry-instrumentation-fastapi` Initial release
  ([#890](https://github.com/open-telemetry/opentelemetry-python/pull/890))
- `opentelemetry-ext-grpc` Add status code to gRPC client spans
  ([896](https://github.com/open-telemetry/opentelemetry-python/pull/896))
- `opentelemetry-ext-grpc` Add gRPC client and server instrumentors
  ([788](https://github.com/open-telemetry/opentelemetry-python/pull/788))
- `opentelemetry-ext-grpc` Add metric recording (bytes in/out, errors, latency) to gRPC client

### Changed

- `opentelemetry-ext-pyramid` Use one general exclude list instead of two
  ([#872](https://github.com/open-telemetry/opentelemetry-python/pull/872))
- `opentelemetry-ext-boto` fails to export spans via jaeger
  ([#866](https://github.com/open-telemetry/opentelemetry-python/pull/866))
- `opentelemetry-ext-botocore` fails to export spans via jaeger
  ([#866](https://github.com/open-telemetry/opentelemetry-python/pull/866))
- `opentelemetry-ext-wsgi` Set span status on wsgi errors
  ([#864](https://github.com/open-telemetry/opentelemetry-python/pull/864))
- `opentelemetry-ext-flask` Use one general exclude list instead of two
  ([#872](https://github.com/open-telemetry/opentelemetry-python/pull/872))
- `opentelemetry-ext-django` Use one general exclude list instead of two
  ([#872](https://github.com/open-telemetry/opentelemetry-python/pull/872))
- `opentelemetry-ext-asyncpg` Shouldn't capture query parameters by default
  ([#854](https://github.com/open-telemetry/opentelemetry-python/pull/854))
- `opentelemetry-ext-mysql` bugfix: Fix auto-instrumentation entry point for mysql
  ([#858](https://github.com/open-telemetry/opentelemetry-python/pull/858))

## Version 0.10b0 (2020-06-23)

### Added

- `opentelemetry-ext-pymemcache` Initial release
- `opentelemetry-ext-elasticsearch` Initial release
- `opentelemetry-ext-celery` Add instrumentation for Celery
  ([#780](https://github.com/open-telemetry/opentelemetry-python/pull/780))
- `opentelemetry-instrumentation-starlette` Initial release
  ([#777](https://github.com/open-telemetry/opentelemetry-python/pull/777))
- `opentelemetry-ext-asyncpg` Initial Release
  ([#814](https://github.com/open-telemetry/opentelemetry-python/pull/814))

## Version 0.9b0 (2020-06-10)

### Added

- `opentelemetry-ext-pyramid` Initial release
- `opentelemetry-ext-boto` Initial release
- `opentelemetry-ext-botocore` Initial release
- `opentelemetry-ext-system-metrics` Initial release
  (https://github.com/open-telemetry/opentelemetry-python/pull/652)

## Version 0.8b0 (2020-05-27)

### Added

- `opentelemetry-ext-datadog` Add exporter to Datadog
  ([#572](https://github.com/open-telemetry/opentelemetry-python/pull/572))
- `opentelemetry-ext-sqlite3` Initial release
- `opentelemetry-ext-psycopg2` Implement instrumentor interface, enabling auto-instrumentation
  ([#694](https://github.com/open-telemetry/opentelemetry-python/pull/694))
- `opentelemetry-ext-asgi` Add ASGI middleware
  ([#716](https://github.com/open-telemetry/opentelemetry-python/pull/716))
- `opentelemetry-ext-django` Add exclude list for paths and hosts to prevent from tracing
  ([#670](https://github.com/open-telemetry/opentelemetry-python/pull/670))
- `opentelemetry-ext-django` Add support for django >= 1.10 (#717)

### Changed

- `opentelemetry-ext-grpc` lint: version of grpc causes lint issues
  ([#696](https://github.com/open-telemetry/opentelemetry-python/pull/696))

## Version 0.7b1 (2020-05-12)

### Added

- `opentelemetry-ext-redis` Initial release
- `opentelemetry-ext-jinja2` Add jinja2 instrumentation
  ([#643](https://github.com/open-telemetry/opentelemetry-python/pull/643))
- `opentelemetry-ext-pymongo` Implement instrumentor interface
  ([#612](https://github.com/open-telemetry/opentelemetry-python/pull/612))
- `opentelemetry-ext-sqlalchemy` Initial release
- `opentelemetry-ext-aiohttp-client` Initial release
- `opentelemetry-ext-pymysql` Initial release
- `opentelemetry-ext-http-requests` Implement instrumentor interface, enabling auto-instrumentation
  ([#597](https://github.com/open-telemetry/opentelemetry-python/pull/597))
- `opentelemetry-ext-http-requests` Adding disable_session for more granular instrumentation control
  ([#573](https://github.com/open-telemetry/opentelemetry-python/pull/573))
- `opentelemetry-ext-http-requests` Add a callback for custom attributes
  ([#656](https://github.com/open-telemetry/opentelemetry-python/pull/656))
- `opentelemetry-ext-dbapi` Implement instrument_connection and uninstrument_connection
  ([#624](https://github.com/open-telemetry/opentelemetry-python/pull/624))
- `opentelemetry-ext-flask` Add exclude list for paths and hosts
  ([#630](https://github.com/open-telemetry/opentelemetry-python/pull/630))
- `opentelemetry-ext-django` Initial release
- `opentelemetry-ext-mysql` Implement instrumentor interface
  ([#654](https://github.com/open-telemetry/opentelemetry-python/pull/654))

### Changed

- `opentelemetry-ext-http-requests` Rename package to opentelemetry-ext-requests
  ([#619](https://github.com/open-telemetry/opentelemetry-python/pull/619))

## Version 0.6b0 (2020-03-30)

### Added

- `opentelemetry-ext-flask` Add an entry_point to be usable in auto-instrumentation
  ([#327](https://github.com/open-telemetry/opentelemetry-python/pull/327))
- `opentelemetry-ext-grpc` Add gRPC integration
  ([#476](https://github.com/open-telemetry/opentelemetry-python/pull/476))

## Version 0.5b0 (2020-03-16)

## Version 0.4a0 (2020-02-21)

### Added

- `opentelemetry-ext-psycopg2` Initial release
- `opentelemetry-ext-dbapi` Initial release
- `opentelemetry-ext-mysql` Initial release

### Changed

- `opentelemetry-ext-pymongo` Updating network connection attribute names
  ([#350](https://github.com/open-telemetry/opentelemetry-python/pull/350))
- `opentelemetry-ext-wsgi` Updating network connection attribute names
  ([#350](https://github.com/open-telemetry/opentelemetry-python/pull/350))
- `opentelemetry-ext-flask` Use string keys for WSGI environ values
  ([#366](https://github.com/open-telemetry/opentelemetry-python/pull/366))

## Version 0.3a0 (2019-12-11)

### Added

- `opentelemetry-ext-flask` Initial release
- `opentelemetry-ext-pymongo` Initial release

### Changed

- `opentelemetry-ext-wsgi` Support new semantic conventions
  ([#299](https://github.com/open-telemetry/opentelemetry-python/pull/299))
- `opentelemetry-ext-wsgi` Updates for core library changes

## Version 0.2a0 (2019-10-29)

### Changed

- `opentelemetry-ext-wsgi` Updates for core library changes
- `opentelemetry-ext-http-requests` Updates for core library changes

## Version 0.1a0 (2019-09-30)

### Added

- `opentelemetry-ext-wsgi` Initial release
- `opentelemetry-ext-http-requests` Initial release<|MERGE_RESOLUTION|>--- conflicted
+++ resolved
@@ -7,16 +7,16 @@
 
 ## Unreleased
 
-<<<<<<< HEAD
+
 ### Added
 - `opentelemetry-instrumentation-system-metrics` Add support for collecting process metrics
   ([#1948](https://github.com/open-telemetry/opentelemetry-python-contrib/pull/1948))
-=======
+
 ### Fixed
 
 - Fix version of Flask dependency `werkzeug`
   ([#1980](https://github.com/open-telemetry/opentelemetry-python-contrib/pull/1980))
->>>>>>> 7ac67443
+
 
 ## Version 1.20.0/0.41b0 (2023-09-01)
 
